--- conflicted
+++ resolved
@@ -1,10 +1,6 @@
 [package]
 name = "happylock"
-<<<<<<< HEAD
-version = "0.1.5"
-=======
 version = "0.2.0"
->>>>>>> 8ecf29cf
 authors = ["Mica White <botahamec@outlook.com>"]
 edition = "2021"
 description = "Free deadlock prevention"
